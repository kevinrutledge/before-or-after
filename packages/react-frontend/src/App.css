--- conflicted
+++ resolved
@@ -1167,36 +1167,6 @@
   transform: translateX(-100%);
 }
 
-<<<<<<< HEAD
-.guess-sentence {
-  display: flex;
-  align-items: center;
-  justify-content: center;
-  gap: 0.5rem;
-  margin-top: 1.5rem;
-  flex-wrap: wrap;
-  font-size: 1.1rem;
-}
-
-.guess-sentence .before-button,
-.guess-sentence .after-button {
-  margin: 0 0.25rem;
-  padding: 0.5rem 1.2rem;
-  font-size: 1rem;
-}
-
-.card-image-overlay {
-  position: absolute;
-  inset: 0;
-  background: rgba(
-    30,
-    41,
-    59,
-    0.55
-  ); /* Increase the alpha for a darker overlay */
-  z-index: 1;
-  pointer-events: none;
-=======
 /* Admin Dashboard Styles */
 
 .admin-dashboard {
@@ -2016,5 +1986,34 @@
   .form-actions {
     flex-direction: column;
   }
->>>>>>> 4d414c62
+}
+
+.guess-sentence {
+  display: flex;
+  align-items: center;
+  justify-content: center;
+  gap: 0.5rem;
+  margin-top: 1.5rem;
+  flex-wrap: wrap;
+  font-size: 1.1rem;
+}
+
+.guess-sentence .before-button,
+.guess-sentence .after-button {
+  margin: 0 0.25rem;
+  padding: 0.5rem 1.2rem;
+  font-size: 1rem;
+}
+
+.card-image-overlay {
+  position: absolute;
+  inset: 0;
+  background: rgba(
+    30,
+    41,
+    59,
+    0.55
+  ); /* Increase the alpha for a darker overlay */
+  z-index: 1;
+  pointer-events: none;
 }