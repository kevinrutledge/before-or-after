--- conflicted
+++ resolved
@@ -1080,7 +1080,6 @@
   font-weight: 700;
   color: var(--text-color, #1e293b);
   margin: 0;
-<<<<<<< HEAD
 }
 
 .admin-search-bar {
@@ -1143,17 +1142,11 @@
 }
 
 .admin-search-bar-cards {
-=======
-}
-
-.admin-search-bar {
->>>>>>> 6abde267
   display: flex;
   align-items: center;
   background: #fff;
   border-radius: 0.5rem;
   border: 1px solid #e5e7eb;
-<<<<<<< HEAD
   padding: 0.75rem 1rem;
   min-width: 300px;
   max-width: 400px;
@@ -1164,68 +1157,9 @@
 }
 
 .admin-search-input-cards {
-=======
-  padding: 0.25rem 0.75rem;
-  min-width: 260px;
-  max-width: 340px;
-  width: 100%;
-  position: relative;
-}
-
-.admin-search-icon {
-  color: #888;
-  margin-right: 0.5rem;
-  font-size: 1.1rem;
-}
-
-.admin-search-input {
->>>>>>> 6abde267
   border: none;
   outline: none;
   font-size: 1rem;
-  background: transparent;
-  width: 100%;
-<<<<<<< HEAD
-  padding: 0;
-  color: var(--text-color);
-}
-
-.admin-search-input-cards::placeholder {
-  color: #9ca3af;
-}
-
-.admin-search-clear-cards {
-  background: none;
-  border: none;
-  color: #6b7280;
-  font-size: 1.5rem;
-  cursor: pointer;
-  margin-left: 0.75rem;
-  padding: 0;
-  width: 20px;
-  height: 20px;
-  display: flex;
-  align-items: center;
-  justify-content: center;
-  flex-shrink: 0;
-  transition: color 0.2s;
-}
-
-.admin-search-clear-cards:hover {
-  color: var(--before-red);
-=======
-  padding: 0.5rem 0;
-}
-
-.admin-search-clear {
-  background: none;
-  border: none;
-  color: #888;
-  font-size: 1.3rem;
-  cursor: pointer;
-  margin-left: 0.5rem;
-  padding: 0;
->>>>>>> 6abde267
 }
 
 /* Admin Cards Flexbox Layout */
