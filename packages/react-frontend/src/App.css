html,
body {
  height: 100%;
  margin: 0;
  padding: 0;
  overflow: hidden;
}

:root {
  --primary-color: rgb(37, 99, 235);
  --before-blue: rgb(86, 54, 230);
  --before-red: rgb(214, 37, 37);
  --before-purple: rgb(121, 51, 209);
  --secondary-color: #4b5563;
  --accent-color: #f59e0b;
  --background-color: #f8fafc;
  --text-color: #1e293b;
  --card-shadow:
    0 4px 6px -1px rgb(0 0 0 / 0.1), 0 2px 4px -2px rgb(0 0 0 / 0.1);
}

* {
  box-sizing: border-box;
  margin: 0;
  padding: 0;
}

body {
  font-family:
    -apple-system, BlinkMacSystemFont, "Segoe UI", Roboto, Oxygen, Ubuntu,
    Cantarell, "Open Sans", "Helvetica Neue", sans-serif;
  line-height: 1.5;
  color: var(--text-color);
  background-color: var(--background-color);
}

.app-container {
  display: flex;
  flex-direction: column;
  min-height: 100vh;
  max-width: 1200px;
  margin: 0 auto;
  padding: 1rem;
}

header {
  text-align: center;
  margin-bottom: 2rem;
}

header h1 {
  font-size: 2.5rem;
  color: var(--primary-color);
}

main {
  flex: 1;
  display: flex;
  flex-direction: column;
  align-items: center;
  justify-content: center;
}

.start-screen {
  text-align: center;
  max-width: 600px;
  margin: 0 auto;
}

.start-screen h2 {
  font-size: 2rem;
  margin-bottom: 1rem;
}

.start-screen p {
  margin-bottom: 2rem;
  font-size: 1.2rem;
}

.start-button {
  padding: 0.75rem 2rem;
  font-size: 1.2rem;
  background-color: var(--primary-color);
  color: white;
  border: none;
  border-radius: 0.25rem;
  cursor: pointer;
  transition: background-color 0.2s;
}

.start-button:hover {
  background-color: #1d4ed8;
}

.game-board {
  width: 100%;
  max-width: 800px;
}

.game-info {
  display: flex;
  justify-content: space-between;
  margin-bottom: 1.5rem;
  font-size: 1.2rem;
  font-weight: bold;
}

.card {
  flex: 1 1 0;
  min-width: 250px;
  max-width: 500px;
  min-height: 250px;
  max-height: 500px;
  background-color: white;
  border-radius: 0.5rem;
  box-shadow: var(--card-shadow);
  padding: 2rem;
  text-align: center;
  display: flex;
  flex-direction: column;
  justify-content: flex-start;
  overflow: hidden;
}

.card-content {
  position: relative;
  z-index: 2;
  color: #fff;
  text-shadow: 0 2px 8px rgba(0, 0, 0, 0.5);
  display: flex;
  flex-direction: column;
  height: 100%;
  justify-content: flex-start;
}

.card-title {
  font-size: 1.8rem;
  margin-bottom: 1.5rem;
  color: #fff; /* Make title white */
}

.card img {
  max-width: 100%;
  max-height: 150px;
  object-fit: contain;
  margin: 0 auto;
  display: block;
}

.card-date {
  font-weight: bold;
  color: #fff; /* Make date white */
  margin-top: 0.5rem;
}

.placeholder-image {
  background-color: #e5e7eb;
  height: 300px;
  display: flex;
  align-items: center;
  justify-content: center;
  color: var(--secondary-color);
  font-weight: bold;
  margin-bottom: 1.5rem;
}

.placeholder-image img {
  width: 100%;
  height: 100%;
  object-fit: contain;
}

.current-card .guess-buttons {
  display: flex;
  gap: 1rem;
  justify-content: center;
  margin-top: 2rem;
}

.lower-button,
.higher-button {
  padding: 0.75rem 2rem;
  font-size: 1.2rem;
  border: none;
  border-radius: 0.25rem;
  cursor: pointer;
  transition: background-color 0.2s;
}

.lower-button {
  background-color: #ef4444;
  color: white;
}

.lower-button:hover {
  background-color: #dc2626;
}

.higher-button {
  background-color: #10b981;
  color: white;
}

.higher-button:hover {
  background-color: #059669;
}

footer {
  text-align: center;
  margin-top: 2rem;
  padding: 1rem 0;
  color: var(--secondary-color);
}

/* Loss Page Styles */
/* ...existing code... */

.loss-outer {
  display: flex;
  flex-direction: column;
  align-items: center;
  justify-content: center;
  min-height: 70vh;
  padding: 2rem 0;
}

.loss-title {
  font-size: 2.5rem;
  font-weight: 800;
  color: var(--primary-color);
  margin-bottom: 2rem;
  letter-spacing: 0.01em;
  text-align: center;
}

.loss-card {
  background: white;
  border-radius: 1.25rem;
  box-shadow: var(--card-shadow);
  padding: 2.5rem 2rem;
  max-width: 480px;
  width: 100%;
  display: flex;
  flex-direction: column;
  align-items: center;
  gap: 2.5rem;
}

.loss-gif-large {
  width: 100%;
  max-width: 360px;
  height: 240px;
  background: var(--secondary-color);
  color: white;
  display: flex;
  align-items: center;
  justify-content: center;
  border-radius: 1rem;
  box-shadow: 0 2px 12px rgba(0, 0, 0, 0.07);
  font-size: 1.3rem;
  font-weight: 500;
  margin-bottom: 1.5rem;
}

.loss-score {
  display: flex;
  flex-direction: column;
  align-items: center;
  margin-bottom: 1.5rem;
}

.score-label {
  font-size: 1.1rem;
  color: var(--secondary-color);
  margin-bottom: 0.25rem;
  letter-spacing: 0.02em;
}

.score-value {
  font-size: 2.8rem;
  font-weight: 700;
  color: var(--primary-color);
  line-height: 1;
}

.loss-buttons-row {
  display: flex;
  gap: 1.25rem;
  width: 100%;
  justify-content: center;
}

.play-again-button {
  flex: 1 1 0;
  padding: 0.9rem 0;
  font-size: 1.1rem;
  border: none;
  border-radius: 0.5rem;
  cursor: pointer;
  transition:
    background 0.2s,
    transform 0.2s;
  font-weight: 600;
  box-shadow: 0 1px 3px rgba(0, 0, 0, 0.04);
}

.play-again-button {
  background: var(--primary-color);
  color: #fff;
}

.play-again-button:hover {
  background: #1d4ed8;
  transform: translateY(-2px) scale(1.03);
}

.back-home-button {
  background: var(--accent-color);
  color: #fff;
}

.back-home-button:hover {
  background: #d97706;
  transform: translateY(-2px) scale(1.03);
}

/* Responsive adjustments */
@media (max-width: 600px) {
  .loss-title {
    font-size: 2rem;
    margin-bottom: 1.2rem;
  }
  .loss-card {
    padding: 1.25rem 0.5rem;
    max-width: 98vw;
    gap: 1.5rem;
  }
  .loss-gif-large {
    max-width: 95vw;
    height: 160px;
    font-size: 1rem;
  }
  .score-value {
    font-size: 2rem;
  }
  .loss-buttons-row {
    flex-direction: column;
    gap: 0.75rem;
  }
}

/* HOME PAGE STYLES */

.home-page {
  display: flex;
  flex-direction: column;
  align-items: center;
  justify-content: center;
  padding: 2rem;
  text-align: center;
}

.home-logo {
  width: 100%;
  max-width: 400px;
  height: auto;
  background-color: var(--gray);
  display: flex;
  align-items: center;
  justify-content: center;
  color: var(--white);
  font-weight: bold;
  font-size: 1rem;
  margin-bottom: 2rem;
  border-radius: 8px;
}

.home-tagline {
  font-size: 1.2rem;
  color: var(--secondary-color);
  margin-bottom: 2rem;
}

.play-button {
  background-color: var(--before-purple);
  color: white;
  border: 2px solid black;
  padding: 0.75rem 2rem;
  border-radius: 6px;
  font-size: 1.1rem;
  cursor: pointer;
  transition: background-color 0.3s ease;
}

.play-button:hover {
  background-color: rgb(153, 102, 215);
}

/* HOME STYLE END */

/* Game Page Styling */

.main-content {
  padding: 0;
  margin: 0;
  box-sizing: border-box;
}

.game-page {
  position: relative;
  text-align: center;
  display: flex;
  flex-direction: column;
  align-items: center;
  justify-content: flex-start;
  height: 100vh;
  width: 100%;
  padding: 0;
  margin: 0;
  box-sizing: border-box;
}

.cards-container {
  display: flex;
  justify-content: center;
  align-items: stretch; /* Ensures children fill container vertically */
  gap: 1rem;
  height: calc(100vh - 1in);
  width: calc(100vw - 1in);
  margin: 0.5in;
  box-sizing: border-box;
  overflow: hidden;
}

.cards-container.side-by-side {
  flex-direction: row;
  justify-content: center; /* <-- Change from space-between to center */
  align-items: center;
}

.cards-container.stacked {
  flex-direction: column;
}

.cards-container.side-by-side .reference-card {
  order: 1 !important;
}

.cards-container.side-by-side .current-card {
  order: 2 !important;
}

.cards-container.stacked .reference-card {
  order: 2;
}

.cards-container.stacked .current-card {
  order: 1;
}

.card {
  flex: 1 1 0;
  min-width: 250px;
  max-width: 500px;
  height: 100%; /* Fill the container vertically */
  background-color: white;
  border-radius: 0.5rem;
  box-shadow: var(--card-shadow);
  padding: 2rem;
  text-align: center;
  display: flex;
  flex-direction: column;
  justify-content: flex-start;
  overflow: hidden;
}

.card-content {
  position: relative;
  z-index: 2;
  color: #fff;
  text-shadow: 0 2px 8px rgba(0, 0, 0, 0.5);
  display: flex;
  flex-direction: column;
  height: 100%;
  justify-content: flex-start;
}

.card-title {
  font-size: 1.8rem;
  margin-bottom: 1.5rem;
  color: #fff; /* Make title white */
}

.card-date {
  font-weight: bold;
  color: #fff; /* Make date white */
  margin-top: 0.5rem;
}

.card img {
  max-width: 100%;
  max-height: 150px;
  object-fit: contain;
  margin: 0 auto;
  display: block;
}

.card-source {
  position: absolute;
  bottom: 0.5rem;
  font-size: 0.875rem;
  color: var(--background-color);
  opacity: 0.8rem;
}

.card-source.left {
  left: 0.5rem; /* Align to the bottom left */
}

.card-source.right {
  right: 0.5rem; /* Align to the bottom right */
  text-align: right;
}

.spacer {
  flex-grow: 1;
}

.placeholder-image {
  background-color: #e5e7eb;
  height: 150px;
  display: flex;
  align-items: center;
  justify-content: center;
  color: var(--secondary-color);
  font-weight: bold;
  margin-top: auto;
}

.game-overlay {
  position: absolute;
  top: 0;
  left: 0;
  width: 100%;
  display: flex;
  flex-direction: column;
  align-items: center;
  justify-content: flex-start;
  padding: 1rem 0;
  pointer-events: none;
  z-index: 10;
}

.game-title {
  font-size: 2.5rem;
  font-weight: bold;
  color: white;
  text-shadow: 0 2px 4px rgba(0, 0, 0, 0.5);
  margin: 0;
  padding: 0;
}

.score-display {
  font-size: 1.2rem;
  font-weight: bold;
  color: white;
  text-shadow: 0 2px 4px rgba(0, 0, 0, 0.5);
  background-color: rgba(0, 0, 0, 0.5);
  padding: 0.5rem 1rem;
  border-radius: 0.5rem;
  margin-top: 0.5rem;
}

.guess-buttons {
  position: absolute;
  top: 25%;
  left: 33%;
  transform: translateX(-50%, -50%);
  display: flex;
  gap: 1rem;
  z-index: 10;
}

.current-card .before-button,
.current-card .after-button {
  padding: 0.75rem 2rem;
  font-size: 1.2rem;
  background-color: var(--primary-color);
  color: white;
  border: none;
  border-radius: 0.5rem;
  cursor: pointer;
  transition:
    background-color 0.2s,
    transform 0.2s;
  box-shadow: 0 4px 6px rgba(0, 0, 0, 0.1);
}

.current-card .before-button:hover,
.current-card .after-button:hover {
  background-color: #1d4ed8;
  transform: scale(1.05);
}

.current-card .before-button:active,
.current-card .after-button:active {
  transform: scale(0.95);
}

.back-home-button {
  font-weight: 100;
  font-size: 0.9rem;
  background-color: var(--accent-color);
  color: black !important;
  border: none;
  box-shadow: 0 1px 3px rgba(0, 0, 0, 0.1);
  width: auto;
  max-width: 120px;
  max-height: 50px;
  height: auto;
}

.back-home-button:hover {
  background-color: #d97706;
  transform: scale(1.05);
}

.back-home-button:active {
  transform: scale(0.95);
}

@media (max-width: 768px) {
  .cards-container {
    flex-direction: column;
    gap: 0.5rem;
  }

  .card {
    flex: 1 1 auto;
    width: 100%;
    height: 50%;
  }
}

@media (min-width: 769px) {
  .cards-container.side-by-side {
    flex-direction: row;
    justify-content: center; /* <-- Change from space-between to center */
    align-items: center;
  }
}

/* Login Form Styles */

.login-page {
  max-width: 450px;
  width: 100%;
  margin: 2rem auto;
  padding: 2.5rem;
  background-color: white;
  border-radius: 8px;
  box-shadow: var(--card-shadow);
}

.login-title {
  text-align: center;
  margin-bottom: 1.5rem;
  color: var(--primary);
  font-size: 2rem;
  font-weight: bold;
}

.login-form {
  display: flex;
  flex-direction: column;
  gap: 1.5rem;
}

.form-group {
  display: flex;
  flex-direction: column;
  gap: 0.5rem;
}

.form-group label {
  font-weight: bold;
  color: var(--text);
  font-size: 1rem;
}

.form-control {
  width: 100%;
  padding: 0.85rem;
  border: 1px solid #ddd;
  border-radius: 4px;
  font-size: 1rem;
  transition: border-color 0.2s ease;
}

.form-control:focus {
  border-color: var(--primary);
  outline: none;
  box-shadow: 0 0 0 2px rgba(18, 18, 18, 0.1);
}

.password-input-container {
  position: relative;
  display: flex;
  align-items: center;
}

.password-toggle {
  position: absolute;
  right: 10px;
  background: none;
  border: none;
  cursor: pointer;
  font-size: 1rem;
  color: var(--secondary);
  display: flex;
  align-items: center;
  justify-content: center;
  padding: 0;
  height: 100%;
}

.login-button {
  padding: 1rem;
  background-color: var(--primary);
  color: white;
  border: none;
  border-radius: 4px;
  font-size: 1.1rem;
  font-weight: bold;
  cursor: pointer;
  transition: background-color 0.2s ease;
  margin-top: 0.5rem;
}

.login-button:hover {
  background-color: #000000;
}

.login-button:disabled {
  background-color: #cccccc;
  cursor: not-allowed;
}

.login-links {
  display: flex;
  justify-content: center;
  gap: 0.5rem;
  margin-top: 1.5rem;
}

.signup-link,
.forgot-password-link {
  color: var(--primary);
  text-decoration: none;
  font-size: 0.95rem;
}

.signup-link:hover,
.forgot-password-link:hover {
  text-decoration: underline;
}

.separator {
  color: var(--text);
  opacity: 0.5;
}

.error-message {
  padding: 0.75rem;
  margin-bottom: 1rem;
  background-color: #fee;
  border: 1px solid #f88;
  border-radius: 4px;
  color: #c00;
  font-size: 0.9rem;
}

/* Responsive adjustments */

@media (max-width: 480px) {
  .login-page {
    max-width: 100%;
    margin: 0;
    padding: 1.5rem;
    height: 100vh;
    border-radius: 0;
    display: flex;
    flex-direction: column;
    justify-content: center;
  }

  .login-form {
    flex: 1;
    display: flex;
    flex-direction: column;
  }

  .login-button {
    margin-top: auto;
    margin-bottom: 2rem;
  }
}

/* Auth Button Styles */

/* Password visibility toggle */
.password-toggle {
  position: absolute;
  right: 10px;
  background: none;
  border: none;
  cursor: pointer;
  display: flex;
  align-items: center;
  justify-content: center;
  padding: 0;
  height: 100%;
}

.eye-icon {
  position: relative;
  width: 20px;
  height: 20px;
}

.eye-icon:before {
  content: "";
  position: absolute;
  left: 0;
  top: 9px;
  width: 20px;
  height: 2px;
  background: #666;
  border-radius: 1px;
  transform: rotate(45deg);
  opacity: 0;
  transition: opacity 0.2s;
}

.eye-icon.hide:before {
  opacity: 1;
}

.eye-icon svg {
  width: 20px;
  height: 20px;
  fill: #666;
}

/* Loading Indicator */
.loading {
  display: flex;
  justify-content: center;
  align-items: center;
  height: 100%;
  width: 100%;
  padding: 2rem;
  font-size: 1.2rem;
  color: var(--primary);
}

.loading::after {
  content: "...";
  animation: dots 1.5s infinite;
}

@keyframes dots {
  0%,
  20% {
    content: ".";
  }
  40% {
    content: "..";
  }
  60%,
  100% {
    content: "...";
  }
}

/* Mobile-specific auth styles */
@media (max-width: 767px) {
  .auth-buttons {
    justify-content: center;
  }
}

/* Success message styles */

.success-message {
  padding: 0.75rem;
  margin-bottom: 1rem;
  background-color: #e6f7ef;
  border: 1px solid #63e6a9;
  border-radius: 4px;
  color: #0a6c46;
  font-size: 0.9rem;
}

.success-container {
  display: flex;
  flex-direction: column;
  gap: 1.5rem;
  text-align: center;
  margin-top: 1rem;
}

.help-text {
  font-size: 0.9rem;
  color: #666;
  margin-bottom: 1.5rem;
  line-height: 1.4;
}

/* Form actions layout */
.form-actions {
  display: flex;
  gap: 1rem;
  margin-top: 1rem;
}

/* Cancel button styling */
.cancel-button {
  padding: 1rem;
  background-color: #f3f4f6;
  color: #4b5563;
  border: none;
  border-radius: 4px;
  font-size: 1.1rem;
  font-weight: bold;
  cursor: pointer;
  transition: background-color 0.2s ease;
  flex: 1;
}

.cancel-button:hover {
  background-color: #e5e7eb;
}

/* Adjust login button to work with the new layout */
.login-button {
  padding: 1rem;
  background-color: var(--primary-color);
  color: white;
  border: none;
  border-radius: 4px;
  font-size: 1.1rem;
  font-weight: bold;
  cursor: pointer;
  transition: background-color 0.2s ease;
  flex: 2;
}

.login-button:hover {
  background-color: #1d4ed8;
}

.cancel-button {
  padding: 1rem;
  background-color: #f3f4f6;
  color: #4b5563;
  border: 1px solid #d1d5db; /* Add a border for better visibility */
  border-radius: 4px;
  font-size: 1.1rem;
  font-weight: bold;
  cursor: pointer;
  transition: background-color 0.2s ease;
  flex: 1;
}

.cancel-button:hover {
  background-color: #e5e7eb;
}

.text-button {
  background: none;
  border: none;
  color: var(--primary-color);
  text-decoration: underline;
  cursor: pointer;
  padding: 0;
  font: inherit;
  margin-top: 1rem;
}

.text-button:hover {
  color: #1d4ed8;
}

/* Issue 19 code */

.result-overlay {
  position: fixed;
  top: 0;
  left: 0;
  width: 100%;
  height: 100%;
  display: flex;
  justify-content: center;
  align-items: center;
  background-color: rgba(0, 0, 0, 0.7);
  z-index: 100;
  opacity: 0;
  transition: opacity 0.3s ease-in-out;
  pointer-events: none;
}

.result-overlay.visible {
  opacity: 1;
  pointer-events: auto;
}

.result-message {
  font-size: 2rem;
  color: white;
  text-align: center;
  padding: 2rem;
  background: rgba(0, 0, 0, 0.5);
  border-radius: 1rem;
  transform: scale(0.8);
  transition: transform 0.3s ease-in-out;
}

.result-overlay.visible .result-message {
  transform: scale(1);
}

/* Card transition animations */
.card {
  transition: transform 0.5s ease-in-out;
}

.card-enter {
  transform: translateX(100%);
}

.card-enter-active {
  transform: translateX(0);
}

.card-exit {
  transform: translateX(0);
}

.card-exit-active {
  transform: translateX(-100%);
}

/* Admin Dashboard Styles */

.admin-dashboard {
  padding: 2rem 0;
  min-height: 100vh;
}

.admin-header {
  margin-bottom: 2rem;
  text-align: center;
}

.admin-header h1 {
  font-size: 2rem;
  color: var(--text-color);
  margin-bottom: 0.5rem;
}

.admin-header p {
  color: var(--secondary-color);
  font-size: 1rem;
}

/* Admin Cards Flexbox Layout */
.admin-cards-grid {
  display: flex;
  flex-wrap: wrap;
  gap: 2.5rem 3rem;
  padding: 0 1rem;
  max-width: 1400px;
  margin: 0 auto;
  justify-content: flex-start;
}

/* Add Card Button */
.admin-add-card {
  flex: 0 0 300px;
  height: 320px;
  display: flex;
  align-items: center;
  justify-content: center;
}

/* Individual Admin Cards */
.admin-card-item {
  flex: 0 0 300px;
  display: flex;
  flex-direction: column;
  height: 320px;
}

.admin-add-card-button {
  width: 100%;
  height: 100%;
  border: 2px dashed #d1d5db;
  background: #f9fafb;
  border-radius: 8px;
  display: flex;
  flex-direction: column;
  align-items: center;
  justify-content: center;
  cursor: pointer;
  transition: all 0.2s ease;
  font-family: inherit;
}

.admin-add-card-button:hover {
  border-color: var(--before-purple);
  background: #f3f4f6;
}

.admin-plus-icon {
  font-size: 3rem;
  color: #9ca3af;
  margin-bottom: 0.5rem;
}

.admin-add-card-button span:last-child {
  color: #6b7280;
  font-weight: 500;
}

/* Individual Admin Cards */
.admin-card-item {
  display: flex;
  flex-direction: column;
  height: 320px;
}

.admin-card-title {
  font-size: 1rem;
  font-weight: 700;
  color: var(--text-color);
  margin-bottom: 0.5rem;
  text-align: center;
  line-height: 1.2;
  height: 2.4rem;
  overflow: hidden;
  display: -webkit-box;
  -webkit-line-clamp: 2;
  -webkit-box-orient: vertical;
  word-break: break-word;
}

.admin-card-container {
  position: relative;
  flex: 1;
  border: 1px solid #e5e7eb;
  border-radius: 8px;
  overflow: hidden;
  background: white;
  box-shadow: 0 1px 3px rgba(0, 0, 0, 0.1);
  margin-bottom: 0.5rem;
  aspect-ratio: 16/9;
}

.admin-card-image {
  position: relative;
  width: 100%;
  height: 100%;
}

.admin-card-image img {
  width: 100%;
  height: 100%;
  object-fit: cover;
  display: block;
  background: #f3f4f6;
}

/* Admin Card Hover Overlay */
.admin-card-overlay {
  position: absolute;
  top: 0;
  left: 0;
  right: 0;
  bottom: 0;
  background: rgba(0, 0, 0, 0.6);
  display: flex;
  align-items: center;
  justify-content: center;
  gap: 2rem;
  opacity: 0;
  transition: opacity 0.2s ease;
}

.admin-card-container:hover .admin-card-overlay {
  opacity: 1;
}

.admin-edit-button,
.admin-delete-button {
  width: 44px;
  height: 44px;
  border: none;
  border-radius: 8px;
  background: rgba(255, 255, 255, 0.9);
  cursor: pointer;
  display: flex;
  align-items: center;
  justify-content: center;
  transition: all 0.2s ease;
  color: #374151;
}

.admin-edit-button:hover {
  background: white;
  transform: scale(1.05);
}

.admin-delete-button:hover {
  background: #fee2e2;
  transform: scale(1.05);
}

/* Admin Card Info Below Image */
.admin-card-info {
  display: flex;
  justify-content: space-between;
  align-items: center;
  margin-top: 0.5rem;
  font-size: 0.875rem;
}

.admin-card-year {
  color: var(--before-purple);
  font-weight: 600;
}

.admin-card-category {
  color: var(--secondary-color);
  background: #f3f4f6;
  padding: 0.25rem 0.5rem;
  border-radius: 4px;
  text-transform: capitalize;
}

/* Admin Loading States */
.admin-loading,
.admin-loading-more {
  text-align: center;
  padding: 2rem;
  color: var(--secondary-color);
  font-size: 1.1rem;
}

.admin-loading-more {
  padding: 1rem;
}

/* Admin Error State */
.admin-error {
  text-align: center;
  padding: 3rem;
}

.admin-error p {
  color: #dc2626;
  margin-bottom: 1rem;
  font-size: 1.1rem;
}

.admin-error button {
  background: var(--before-purple);
  color: white;
  border: none;
  padding: 0.75rem 1.5rem;
  border-radius: 6px;
  cursor: pointer;
  font-size: 1rem;
}

/* Admin Delete Confirmation Dialog */
.admin-delete-dialog-overlay {
  position: fixed;
  top: 0;
  left: 0;
  right: 0;
  bottom: 0;
  background: rgba(0, 0, 0, 0.5);
  display: flex;
  align-items: center;
  justify-content: center;
  z-index: 1000;
}

.admin-delete-dialog {
  background: white;
  padding: 2rem;
  border-radius: 8px;
  box-shadow: 0 4px 12px rgba(0, 0, 0, 0.15);
  max-width: 400px;
  width: 90%;
}

.admin-delete-dialog h3 {
  margin-bottom: 1rem;
  color: var(--text-color);
}

.admin-delete-dialog p {
  margin-bottom: 2rem;
  color: var(--secondary-color);
}

.admin-dialog-actions {
  display: flex;
  gap: 1rem;
  justify-content: flex-end;
}

.admin-cancel-button {
  background: #f3f4f6;
  color: var(--text-color);
  border: 1px solid #d1d5db;
  padding: 0.75rem 1.5rem;
  border-radius: 6px;
  cursor: pointer;
  font-size: 0.95rem;
}

.admin-cancel-button:hover {
  background: #e5e7eb;
}

.admin-delete-confirm-button {
  background: var(--before-red);
  color: white;
  border: none;
  padding: 0.75rem 1.5rem;
  border-radius: 6px;
  cursor: pointer;
  font-size: 0.95rem;
}

.admin-delete-confirm-button:hover {
  background: #b91c1c;
}

/* Mobile: Full width cards */
@media (max-width: 639px) {
  .admin-add-card,
  .admin-card-item {
    flex: 0 0 100%;
  }
}

/* Small tablet: Two cards per row */
@media (min-width: 640px) and (max-width: 959px) {
  .admin-add-card,
  .admin-card-item {
    flex: 0 0 calc(50% - 1.5rem);
  }
}

/* Large tablet: Three cards per row */
@media (min-width: 960px) and (max-width: 1279px) {
  .admin-add-card,
  .admin-card-item {
    flex: 0 0 calc(33.333% - 2rem);
  }
}

/* Desktop: Four cards per row */
@media (min-width: 1280px) {
  .admin-add-card,
  .admin-card-item {
    flex: 0 0 calc(25% - 2.25rem);
  }
}

/* Image Upload Component */
.image-upload {
  width: 100%;
}

.upload-zone {
  border: 2px dashed #d1d5db;
  border-radius: 8px;
  padding: 2rem;
  text-align: center;
  cursor: pointer;
  transition: all 0.2s ease;
  background: #f9fafb;
  min-height: 200px;
  display: flex;
  align-items: center;
  justify-content: center;
}

.upload-zone:hover,
.upload-zone.drag-active {
  border-color: var(--before-purple);
  background: #f3f4f6;
}

.upload-zone.uploading {
  pointer-events: none;
  opacity: 0.7;
}

.preview-container {
  position: relative;
  width: 100%;
  max-width: 300px;
}

.preview-image {
  width: 100%;
  height: auto;
  border-radius: 4px;
  box-shadow: 0 2px 8px rgba(0, 0, 0, 0.1);
}

.upload-overlay {
  position: absolute;
  top: 0;
  left: 0;
  right: 0;
  bottom: 0;
  background: rgba(0, 0, 0, 0.7);
  color: white;
  display: flex;
  align-items: center;
  justify-content: center;
  border-radius: 4px;
  font-weight: 600;
}

.upload-prompt {
  display: flex;
  flex-direction: column;
  align-items: center;
  gap: 1rem;
}

.upload-icon {
  font-size: 3rem;
  color: #9ca3af;
}

.upload-text {
  font-weight: 600;
  color: var(--text-color);
  margin: 0;
}

.upload-hint {
  color: var(--secondary-color);
  font-size: 0.875rem;
  margin: 0;
}

/* Admin Card Form */
.admin-card-form {
  background: white;
  padding: 2rem;
  border-radius: 8px;
  box-shadow: 0 4px 12px rgba(0, 0, 0, 0.15);
  max-width: 500px;
  width: 100%;
  max-height: 90vh;
  overflow-y: auto;
}

.admin-card-form h2 {
  margin-bottom: 1.5rem;
  color: var(--text-color);
}

.form-group {
  margin-bottom: 1.5rem;
}

.form-row {
  display: grid;
  grid-template-columns: 1fr 1fr;
  gap: 1rem;
}

.form-group label {
  display: block;
  margin-bottom: 0.5rem;
  font-weight: 600;
  color: var(--text-color);
}

.form-group input,
.form-group select {
  width: 100%;
  padding: 0.75rem;
  border: 1px solid #d1d5db;
  border-radius: 4px;
  font-size: 1rem;
}

.form-group input:focus,
.form-group select:focus {
  border-color: var(--before-purple);
  outline: none;
  box-shadow: 0 0 0 2px rgba(121, 51, 209, 0.1);
}

.form-actions {
  display: flex;
  gap: 1rem;
  justify-content: flex-end;
  margin-top: 2rem;
}

.cancel-button,
.submit-button {
  padding: 0.75rem 1.5rem;
  border-radius: 4px;
  font-size: 0.95rem;
  font-weight: 600;
  cursor: pointer;
  transition: all 0.2s ease;
}

.cancel-button {
  background: #f3f4f6;
  color: var(--text-color);
  border: 1px solid #d1d5db;
}

.cancel-button:hover {
  background: #e5e7eb;
}

.submit-button {
  background: var(--before-purple);
  color: white;
  border: none;
}

.submit-button:hover:not(:disabled) {
  background: #6d28d9;
}

.submit-button:disabled {
  background: #9ca3af;
  cursor: not-allowed;
}

/* Skeleton Loading */
.admin-card-skeleton {
  display: flex;
  flex-direction: column;
  height: 320px;
}

.skeleton-title {
  height: 2.4rem;
  background: #f3f4f6;
  border-radius: 4px;
  margin-bottom: 0.5rem;
  animation: skeleton-pulse 1.5s ease-in-out infinite alternate;
}

.skeleton-image {
  flex: 1;
  background: #f3f4f6;
  border-radius: 8px;
  margin-bottom: 0.5rem;
  animation: skeleton-pulse 1.5s ease-in-out infinite alternate;
}

.skeleton-info {
  height: 1.5rem;
  background: #f3f4f6;
  border-radius: 4px;
  animation: skeleton-pulse 1.5s ease-in-out infinite alternate;
}

@keyframes skeleton-pulse {
  0% {
    opacity: 1;
  }
  100% {
    opacity: 0.5;
  }
}

/* Mobile Responsive */
@media (max-width: 768px) {
  .admin-card-form {
    margin: 1rem;
    padding: 1.5rem;
  }

  .form-row {
    grid-template-columns: 1fr;
  }

  .form-actions {
    flex-direction: column;
  }
}

/* Modal Styles */
.modal-overlay {
  position: fixed;
  top: 0;
  left: 0;
  right: 0;
  bottom: 0;
  background: rgba(0, 0, 0, 0.5);
  display: flex;
  align-items: center;
  justify-content: center;
  z-index: 1000;
  padding: 1rem;
}

.modal-content {
  background: white;
  border-radius: 8px;
  box-shadow: 0 4px 12px rgba(0, 0, 0, 0.15);
  max-width: 500px;
  width: 100%;
  max-height: 90vh;
  overflow-y: auto;
}

/* Mobile responsive */
@media (max-width: 768px) {
  .modal-overlay {
    padding: 0.5rem;
  }

  .modal-content {
    max-height: 95vh;
  }
}

/* Modal Styles */
.modal-overlay {
  position: fixed;
  top: 0;
  left: 0;
  right: 0;
  bottom: 0;
  background: rgba(0, 0, 0, 0.5);
  display: flex;
  align-items: center;
  justify-content: center;
  z-index: 1000;
  padding: 1rem;
}

.modal-content {
  background: white;
  border-radius: 8px;
  box-shadow: 0 4px 12px rgba(0, 0, 0, 0.15);
  max-width: 500px;
  width: 100%;
  max-height: 90vh;
  overflow-y: auto;
}

/* Admin Card Form - Modal Content */
.admin-card-form {
  padding: 2rem;
}

.admin-card-form h2 {
  margin-bottom: 1.5rem;
  color: var(--text-color);
}

.form-group {
  margin-bottom: 1.5rem;
}

.form-row {
  display: grid;
  grid-template-columns: 1fr 1fr;
  gap: 1rem;
}

.form-group label {
  display: block;
  margin-bottom: 0.5rem;
  font-weight: 600;
  color: var(--text-color);
}

.form-group input,
.form-group select {
  width: 100%;
  padding: 0.75rem;
  border: 1px solid #d1d5db;
  border-radius: 4px;
  font-size: 1rem;
}

.form-group input:focus,
.form-group select:focus {
  border-color: var(--before-purple);
  outline: none;
  box-shadow: 0 0 0 2px rgba(121, 51, 209, 0.1);
}

.form-actions {
  display: flex;
  gap: 1rem;
  justify-content: flex-end;
  margin-top: 2rem;
}

.cancel-button,
.submit-button {
  padding: 0.75rem 1.5rem;
  border-radius: 4px;
  font-size: 0.95rem;
  font-weight: 600;
  cursor: pointer;
  transition: all 0.2s ease;
}

.cancel-button {
  background: #f3f4f6;
  color: var(--text-color);
  border: 1px solid #d1d5db;
}

.cancel-button:hover {
  background: #e5e7eb;
}

.submit-button {
  background: var(--before-purple);
  color: white;
  border: none;
}

.submit-button:hover:not(:disabled) {
  background: #6d28d9;
}

.submit-button:disabled {
  background: #9ca3af;
  cursor: not-allowed;
}

/* Image Upload Component */
.image-upload {
  width: 100%;
}

.upload-zone {
  border: 2px dashed #d1d5db;
  border-radius: 8px;
  padding: 2rem;
  text-align: center;
  cursor: pointer;
  transition: all 0.2s ease;
  background: #f9fafb;
  min-height: 200px;
  display: flex;
  align-items: center;
  justify-content: center;
}

.upload-zone:hover,
.upload-zone.drag-active {
  border-color: var(--before-purple);
  background: #f3f4f6;
}

.upload-zone.uploading {
  pointer-events: none;
  opacity: 0.7;
}

.preview-container {
  position: relative;
  width: 100%;
  max-width: 300px;
}

.preview-image {
  width: 100%;
  height: auto;
  border-radius: 4px;
  box-shadow: 0 2px 8px rgba(0, 0, 0, 0.1);
}

.upload-overlay {
  position: absolute;
  top: 0;
  left: 0;
  right: 0;
  bottom: 0;
  background: rgba(0, 0, 0, 0.7);
  color: white;
  display: flex;
  align-items: center;
  justify-content: center;
  border-radius: 4px;
  font-weight: 600;
}

.upload-prompt {
  display: flex;
  flex-direction: column;
  align-items: center;
  gap: 1rem;
}

.upload-icon {
  font-size: 3rem;
  color: #9ca3af;
}

.upload-text {
  font-weight: 600;
  color: var(--text-color);
  margin: 0;
}

.upload-hint {
  color: var(--secondary-color);
  font-size: 0.875rem;
  margin: 0;
}

/* Error Message */
.error-message {
  color: #dc2626;
  font-size: 0.875rem;
  margin-top: 0.5rem;
  padding: 0.5rem;
  background: #fee2e2;
  border-radius: 4px;
}

/* Mobile Responsive */
@media (max-width: 768px) {
  .modal-overlay {
    padding: 0.5rem;
  }

  .modal-content {
    max-height: 95vh;
  }

  .admin-card-form {
    padding: 1.5rem;
  }

  .form-row {
    grid-template-columns: 1fr;
  }

  .form-actions {
    flex-direction: column;
  }
}

<<<<<<< HEAD
/* Navigation Theme Colors */
:root {
  --error-red: #d62525;
  --primary-purple: #7933d1;
  --secondary-purple: #5636e6;
  --light-purple: #c186fc;
  --main-gray: #4b5563;
  --nav-background: #e9ecef;
  --nav-border: rgba(75, 85, 99, 0.15);
}

/* Header Styles */
.header-nav {
  width: 100vw;
  background-color: var(--nav-background);
  border-bottom: 1px solid var(--nav-border);
  margin-left: calc(-50vw + 50%);
}

.header-nav .container {
  display: flex;
  justify-content: space-between;
  align-items: center;
  height: 64px;
  width: 100%;
  max-width: 1400px;
  margin: 0 auto;
  padding: 0 2rem;
}

/* Logo Button */
.logo-button {
  background: none;
  border: none;
  cursor: pointer;
  padding: 16px;
  transition: none;
}

.logo-button:hover {
  background: none;
}

.logo-square {
  display: flex;
  align-items: center;
  justify-content: center;
  border: 1px solid rgba(75, 85, 99, 0.25);
  border-radius: 28px;
  padding: 4px 28px;
  transition: all 0.2s ease;
  background-color: rgba(233, 236, 239, 0.6);
  height: 52px;
  min-width: 84px;
}

.logo-button:hover .logo-square {
  background-color: rgba(200, 200, 200, 0.8);
  border-color: rgba(75, 85, 99, 0.4);
}

/* High Score Display */
.high-score-display {
  font-size: 1rem;
  font-weight: 700;
  color: var(--main-gray);
  margin-left: 2rem;
}

/* Account Dropdown */
.account-dropdown {
  position: relative;
  display: inline-block;
}

.account-button {
  background: none;
  border: none;
  cursor: pointer;
  padding: 16px;
  display: flex;
  align-items: center;
  justify-content: center;
  transition: none;
}

.account-button-pill {
  background: radial-gradient(
    ellipse,
    rgba(193, 134, 252, 0.25) 0%,
    rgba(193, 134, 252, 0.12) 70%,
    transparent 100%
  );
  border: 1px solid rgba(121, 51, 209, 0.3);
  padding: 10px 28px;
  border-radius: 28px;
  display: flex;
  align-items: center;
  justify-content: center;
  transition: all 0.2s ease;
  min-width: 84px;
  height: 52px;
}

.account-button:hover .account-button-pill {
  background: radial-gradient(
    ellipse,
    rgba(121, 51, 209, 0.35) 0%,
    rgba(121, 51, 209, 0.18) 70%,
    transparent 100%
  );
  border-color: rgba(86, 54, 230, 0.5);
}

.account-menu {
  position: absolute;
  right: 0;
  top: 100%;
  margin-top: 0.5rem;
  background-color: white;
  border-radius: 8px;
  box-shadow: 0 4px 12px rgba(0, 0, 0, 0.15);
  min-width: 10rem;
  z-index: 50;
  overflow: hidden;
  border: 1px solid var(--nav-border);
}

.account-menu-item {
  padding: 0.75rem 1rem;
  cursor: pointer;
  display: block;
  width: 100%;
  text-align: left;
  border: none;
  background-color: transparent;
  color: var(--main-gray);
  transition: background-color 0.2s ease;
  font-size: 0.9rem;
  font-weight: 500;
}

.account-menu-item:hover {
  background-color: #f9fafb;
}

.logout-item {
  color: var(--error-red);
  border-top: 1px solid var(--nav-border);
}

.logout-item:hover {
  background-color: #fef2f2;
}

/* Bottom Navigation */
.bottom-nav {
  position: fixed;
  bottom: 0;
  left: 0;
  right: 0;
  background-color: var(--nav-background);
  border-top: 1px solid var(--nav-border);
  padding: 0.5rem 0;
  z-index: 10;
}

.bottom-nav .nav-items {
  display: flex;
  justify-content: space-between;
  align-items: center;
  padding: 0 1rem;
}

.bottom-nav .high-score-display {
  font-size: 0.9rem;
  margin-left: 0;
  font-weight: 700;
}

.bottom-nav .logo-button {
  padding: 8px;
}

.bottom-nav .account-button {
  padding: 8px;
}

/* Mobile Menu Positioning */
.account-menu.mobile-menu {
  bottom: 100%;
  top: auto;
  margin-bottom: 0.5rem;
  margin-top: 0;
}

/* Responsive Adjustments */
@media (max-width: 480px) {
  .header-nav {
    padding: 0 0.5rem;
  }

  .high-score-display {
    font-size: 0.85rem;
    margin-left: 1rem;
  }

  .bottom-nav .nav-items {
    padding: 0 0.5rem;
  }
=======
.guess-sentence {
  display: flex;
  align-items: center;
  justify-content: center;
  gap: 0.5rem;
  margin-top: 1.5rem;
  flex-wrap: wrap;
  font-size: 1.1rem;
}

.guess-sentence .before-button,
.guess-sentence .after-button {
  margin: 0 0.25rem;
  padding: 0.5rem 1.2rem;
  font-size: 1rem;
}

.card-image-overlay {
  position: absolute;
  inset: 0;
  background: rgba(
    30,
    41,
    59,
    0.55
  ); /* Increase the alpha for a darker overlay */
  z-index: 1;
  pointer-events: none;
>>>>>>> 0f909915
}<|MERGE_RESOLUTION|>--- conflicted
+++ resolved
@@ -1872,7 +1872,36 @@
   }
 }
 
-<<<<<<< HEAD
+.guess-sentence {
+  display: flex;
+  align-items: center;
+  justify-content: center;
+  gap: 0.5rem;
+  margin-top: 1.5rem;
+  flex-wrap: wrap;
+  font-size: 1.1rem;
+}
+
+.guess-sentence .before-button,
+.guess-sentence .after-button {
+  margin: 0 0.25rem;
+  padding: 0.5rem 1.2rem;
+  font-size: 1rem;
+}
+
+.card-image-overlay {
+  position: absolute;
+  inset: 0;
+  background: rgba(
+    30,
+    41,
+    59,
+    0.55
+  ); /* Increase the alpha for a darker overlay */
+  z-index: 1;
+  pointer-events: none;
+}
+
 /* Navigation Theme Colors */
 :root {
   --error-red: #d62525;
@@ -2083,34 +2112,4 @@
   .bottom-nav .nav-items {
     padding: 0 0.5rem;
   }
-=======
-.guess-sentence {
-  display: flex;
-  align-items: center;
-  justify-content: center;
-  gap: 0.5rem;
-  margin-top: 1.5rem;
-  flex-wrap: wrap;
-  font-size: 1.1rem;
-}
-
-.guess-sentence .before-button,
-.guess-sentence .after-button {
-  margin: 0 0.25rem;
-  padding: 0.5rem 1.2rem;
-  font-size: 1rem;
-}
-
-.card-image-overlay {
-  position: absolute;
-  inset: 0;
-  background: rgba(
-    30,
-    41,
-    59,
-    0.55
-  ); /* Increase the alpha for a darker overlay */
-  z-index: 1;
-  pointer-events: none;
->>>>>>> 0f909915
 }