import { useState, useEffect } from "react";
import { useNavigate } from "react-router-dom";
import { apiRequest } from "../utils/apiClient";
import { useGame } from "../context/GameContext";
import Layout from "../components/Layout";
import PageContainer from "../components/PageContainer";
import useIsMobile from "../hooks/useIsMobile";
import ResultOverlay from "../components/ResultOverlay";
<<<<<<< HEAD
import { compareCards } from "../utils/gameUtils";
=======
import Card from "../components/Card";
>>>>>>> d7f1942b

function GamePage() {
  const isMobile = useIsMobile();
  const { score, incrementScore, resetScore } = useGame();
  const navigate = useNavigate();

  const [referenceCard, setReferenceCard] = useState(null);
  const [currentCard, setCurrentCard] = useState(null);
  const [isLoading, setIsLoading] = useState(true);
  const [error, setError] = useState(null);

  // Overlay and animation state
  const [showOverlay, setShowOverlay] = useState(false);
  const [overlayData, setOverlayData] = useState({
    oldTitle: "",
    newTitle: "",
    relation: ""
  });
  const [, /*cardAnim*/ setCardAnim] = useState(""); // '', 'card-exit-active', etc.

  // Fetch initial card on component mount
  useEffect(() => {
    const fetchInitialCard = async () => {
      try {
        setIsLoading(true);
        const card = await apiRequest("/api/cards/next");
        setReferenceCard(card);

        // Get a second card
        const nextCard = await apiRequest("/api/cards/next");
        setCurrentCard(nextCard);

        setIsLoading(false);
      } catch {
        setError("Failed to load cards");
        setIsLoading(false);
      }
    };

    fetchInitialCard();
    resetScore();
  }, [resetScore]);

  // Handle guess
  const handleGuess = async (guess) => {
    if (!referenceCard || !currentCard) return;

    try {
      setIsLoading(true);

<<<<<<< HEAD
      // Use compareCards utility for core logic
      const isCorrect = compareCards(referenceCard, currentCard, guess);
=======
      console.log({
        previousYear: referenceCard?.year,
        previousMonth: referenceCard?.month,
        currentYear: currentCard?.year,
        currentMonth: currentCard?.month,
        guess
      });

      const result = await apiRequest("/api/cards/guess", {
        method: "POST",
        body: JSON.stringify({
          previousYear: referenceCard.year,
          previousMonth: referenceCard.month,
          currentYear: currentCard.year,
          currentMonth: currentCard.month,
          guess
        })
      });
>>>>>>> d7f1942b

      // Show overlay with result
      setOverlayData({
        oldTitle: referenceCard.title,
        newTitle: currentCard.title,
        relation: guess === "before" ? "Before" : "After"
      });
      setShowOverlay(true);
      setCardAnim("card-exit-active");

      setTimeout(() => {
        setCardAnim("card-enter-active");
      }, 500);

      if (isCorrect) {
        // Update score and continue after overlay
        setTimeout(async () => {
          incrementScore();
          setReferenceCard(currentCard);
          // Fetch a new card for the next round
          const nextCard = await apiRequest("/api/cards/next");
          setCurrentCard(nextCard);
          setCardAnim("");
        }, 1500);
      } else {
        // Game over after overlay
        setTimeout(() => {
          navigate("/loss");
        }, 1500);
      }

      setIsLoading(false);
    } catch {
      setError("Failed to process guess");
      setIsLoading(false);
    }
  };

  const handleOverlayComplete = () => {
    setShowOverlay(false);
  };

  if (isLoading && !referenceCard) {
    return (
      <Layout>
        <PageContainer>
          <div className="loading">Loading game...</div>
        </PageContainer>
      </Layout>
    );
  }

  if (error) {
    return (
      <Layout>
        <PageContainer>
          <div className="error-message">{error}</div>
          <button className="back-home-button" onClick={() => navigate("/")}>
            Back to Home
          </button>
        </PageContainer>
      </Layout>
    );
  }

  return (
    <Layout>
      <PageContainer>
        <div className="game-page">
          <h1 className="game-title">Before or After?</h1>
          <div className="score-display">
            <p>Current Score: {score}</p>
          </div>

          <div
            className={`cards-container ${isMobile ? "stacked" : "side-by-side"}`}>
            {/* Current Card (guess card) */}
            <Card
              className="current-card"
              title={currentCard?.title}
              imageUrl={currentCard?.imageUrl}
              year={currentCard?.year}
              month={currentCard?.month}
              isReference={false}>
              <div className="guess-buttons">
                <button
                  className="before-button"
                  onClick={() => handleGuess("before")}
                  disabled={isLoading}>
                  Before
                </button>
                <button
                  className="after-button"
                  onClick={() => handleGuess("after")}
                  disabled={isLoading}>
                  After
                </button>
              </div>
            </Card>

            {/* Reference Card */}
            <Card
              className="reference-card"
              title={referenceCard?.title}
              imageUrl={referenceCard?.imageUrl}
              year={referenceCard?.year}
              month={referenceCard?.month}
              isReference={true}
            />
          </div>
        </div>
        <ResultOverlay
          visible={showOverlay}
          oldTitle={overlayData.oldTitle}
          newTitle={overlayData.newTitle}
          relation={overlayData.relation}
          onAnimationComplete={handleOverlayComplete}
        />
      </PageContainer>
    </Layout>
  );
}

export default GamePage;<|MERGE_RESOLUTION|>--- conflicted
+++ resolved
@@ -6,11 +6,8 @@
 import PageContainer from "../components/PageContainer";
 import useIsMobile from "../hooks/useIsMobile";
 import ResultOverlay from "../components/ResultOverlay";
-<<<<<<< HEAD
 import { compareCards } from "../utils/gameUtils";
-=======
 import Card from "../components/Card";
->>>>>>> d7f1942b
 
 function GamePage() {
   const isMobile = useIsMobile();
@@ -61,10 +58,10 @@
     try {
       setIsLoading(true);
 
-<<<<<<< HEAD
+
       // Use compareCards utility for core logic
       const isCorrect = compareCards(referenceCard, currentCard, guess);
-=======
+
       console.log({
         previousYear: referenceCard?.year,
         previousMonth: referenceCard?.month,
@@ -83,7 +80,6 @@
           guess
         })
       });
->>>>>>> d7f1942b
 
       // Show overlay with result
       setOverlayData({
