import { useState, useEffect } from "react";
import {
  useInfiniteQuery,
  useMutation,
  useQueryClient
} from "@tanstack/react-query";
import { useInView } from "react-intersection-observer";
import { authRequest } from "../utils/apiClient";
import { useLossGifs } from "../hooks/useLossGifs";
import Layout from "../components/Layout";
import PageContainer from "../components/PageContainer";
import Modal from "../components/Modal";
import AdminCardForm from "../components/AdminCardForm";
import EditCardForm from "../components/EditCardForm";
import AdminCard from "../components/AdminCard";
import LossGifCard from "../components/LossGifCard";
import LossGifForm from "../components/LossGifForm";

/**
 * Fetch cards with pagination and optional search filtering.
 */
const fetchAdminCards = async ({ pageParam = null, queryKey }) => {
  const [, searchQuery] = queryKey;
  const params = new URLSearchParams();

  if (pageParam) params.append("cursor", pageParam);
  params.append("limit", "20");
  if (searchQuery) params.append("search", searchQuery);

  const response = await authRequest(`/api/admin/cards?${params}`);
  return {
    cards: response.cards || response,
    nextCursor:
      response.nextCursor ||
      (response.length === 20 ? response[response.length - 1]._id : null)
  };
};

/**
 * Delete card by ID.
 */
const deleteCard = async (cardId) => {
  return await authRequest(`/api/admin/cards/${cardId}`, {
    method: "DELETE"
  });
};

function AdminDashboard() {
  const [deleteDialog, setDeleteDialog] = useState(null);
  const [showAddModal, setShowAddModal] = useState(false);
  const [editCard, setEditCard] = useState(null);
<<<<<<< HEAD
  const [editLossGif, setEditLossGif] = useState(null);
  const [searchQuery, setSearchQuery] = useState("");
  const [debouncedSearchQuery, setDebouncedSearchQuery] = useState("");
=======
  const [searchQuery, setSearchQuery] = useState("");
>>>>>>> 6abde267
  const queryClient = useQueryClient();

  // Debounce search query with 400ms delay
  useEffect(() => {
    const timer = setTimeout(() => {
      setDebouncedSearchQuery(searchQuery);
    }, 400);

    return () => clearTimeout(timer);
  }, [searchQuery]);

  // Infinite query for cards with debounced search
  const {
    data,
    fetchNextPage,
    hasNextPage,
    isFetchingNextPage,
    isLoading,
    error
  } = useInfiniteQuery({
    queryKey: ["admin-cards", debouncedSearchQuery],
    queryFn: fetchAdminCards,
    initialPageParam: null,
    getNextPageParam: (lastPage) => lastPage.nextCursor,
    staleTime: 60000,
    gcTime: 300000
  });

  // Loss GIFs query
  const {
    data: lossGifs,
    isLoading: lossGifsLoading,
    error: lossGifsError
  } = useLossGifs();

  // Delete mutation
  const deleteMutation = useMutation({
    mutationFn: deleteCard,
    onSuccess: () => {
      queryClient.invalidateQueries({ queryKey: ["admin-cards"] });
      setDeleteDialog(null);
    },
    onError: (error) => {
      console.error("Delete failed:", error);
    }
  });

  // Intersection observer for infinite scroll
  const { ref, inView } = useInView();

  // Auto-load more when scrolling and not searching
  useEffect(() => {
    if (inView && hasNextPage && !isFetchingNextPage && !debouncedSearchQuery) {
      fetchNextPage();
    }
  }, [
    inView,
    hasNextPage,
    isFetchingNextPage,
    fetchNextPage,
    debouncedSearchQuery
  ]);

  // Get all loaded cards
  const allCards = data?.pages.flatMap((page) => page.cards) ?? [];

  // Filter logic
  const filteredCards = allCards.filter((card) => {
    if (!searchQuery.trim()) return true;
    const query = searchQuery.trim().toLowerCase();
    return (
      (card.title && card.title.toLowerCase().includes(query)) ||
      (card.category && card.category.toLowerCase().includes(query)) ||
      (card.year && String(card.year).includes(query))
    );
  });

  // Handle add card button
  const handleAddCard = () => {
    setShowAddModal(true);
  };

  // Handle close modals
  const handleCloseModal = () => {
    setShowAddModal(false);
    setEditCard(null);
    setEditLossGif(null);
  };

  // Handle edit card
  const handleEditCard = (card) => {
    setEditCard(card);
  };

  // Handle edit loss GIF
  const handleEditLossGif = (lossGif) => {
    setEditLossGif(lossGif);
  };

  // Handle delete confirmation
  const confirmDelete = (card) => {
    setDeleteDialog(card);
  };

  // Execute delete
  const handleDelete = () => {
    if (deleteDialog) {
      deleteMutation.mutate(deleteDialog._id);
    }
  };

  // Clear search
  const handleClearSearch = () => setSearchQuery("");

  // Error state
  if (error && allCards.length === 0) {
    return (
      <Layout>
        <PageContainer>
          <div className="admin-error">
            <p>Failed to load cards: {error.message}</p>
            <button onClick={() => window.location.reload()}>Retry</button>
          </div>
        </PageContainer>
      </Layout>
    );
  }

  return (
    <Layout>
      <PageContainer>
        <div className="admin-dashboard">
<<<<<<< HEAD
          <header className="admin-header">
            <h1>Admin Dashboard</h1>
=======
          {/* Modified header: flex row, title left, search right */}
          <header className="admin-header-flex">
            <h1 className="admin-title">Card Management</h1>
            <div className="admin-search-bar">
              <input
                type="text"
                placeholder="Search by title, category, or year"
                value={searchQuery}
                onChange={(e) => setSearchQuery(e.target.value)}
                className="admin-search-input"
              />
              {searchQuery && (
                <button
                  className="admin-search-clear"
                  onClick={handleClearSearch}
                  aria-label="Clear search">
                  ×
                </button>
              )}
            </div>
>>>>>>> 6abde267
          </header>

          {/* Loss GIF Management Section */}
          <section style={{ marginBottom: "3rem" }}>
            <h2 style={{ marginBottom: "2rem", color: "var(--text-color)" }}>
              Loss GIF Management
            </h2>

            {lossGifsError && (
              <div className="admin-error">
                <p>Failed to load loss GIFs: {lossGifsError.message}</p>
              </div>
            )}

            {lossGifsLoading ? (
              <div className="admin-cards-grid">
                {Array(5)
                  .fill(0)
                  .map((_, i) => (
                    <div key={i} className="admin-card-skeleton">
                      <div className="skeleton-title"></div>
                      <div className="skeleton-image"></div>
                      <div className="skeleton-info"></div>
                    </div>
                  ))}
              </div>
            ) : (
              <div className="admin-cards-grid">
                {lossGifs?.map((lossGif) => (
                  <LossGifCard
                    key={lossGif._id}
                    lossGif={lossGif}
                    onEdit={handleEditLossGif}
                  />
                ))}
              </div>
            )}
          </section>

<<<<<<< HEAD
          {/* Card Management Section */}
          <section>
            <div className="admin-card-management-header">
              <h2 style={{ color: "var(--text-color)", margin: 0 }}>
                Card Management
              </h2>

              {/* Search bar positioned on same line */}
              <div className="admin-card-search-container">
                <div className="admin-search-bar-cards">
                  <svg
                    className="admin-search-icon"
                    viewBox="0 0 24 24"
                    fill="none"
                    stroke="currentColor"
                    strokeWidth="2">
                    <circle cx="11" cy="11" r="8"></circle>
                    <path d="m21 21-4.35-4.35"></path>
                  </svg>
                  <input
                    type="text"
                    placeholder="Search by title, category, or year"
                    value={searchQuery}
                    onChange={(e) => setSearchQuery(e.target.value)}
                    className="admin-search-input-cards"
                  />
                  {searchQuery && (
                    <button
                      className="admin-search-clear-cards"
                      onClick={handleClearSearch}
                      aria-label="Clear search">
                      ×
                    </button>
                  )}
                </div>
              </div>
=======
              {/* Show filtered cards */}
              {filteredCards.map((card, index) => (
                <AdminCard
                  key={card._id}
                  card={card}
                  onEdit={handleEditCard}
                  onDelete={confirmDelete}
                  ref={index === filteredCards.length - 1 ? ref : null}
                />
              ))}
>>>>>>> 6abde267
            </div>

            {/* Loading skeleton for initial load */}
            {isLoading ? (
              <div className="admin-cards-grid">
                {Array(8)
                  .fill(0)
                  .map((_, i) => (
                    <div key={i} className="admin-card-skeleton">
                      <div className="skeleton-title"></div>
                      <div className="skeleton-image"></div>
                      <div className="skeleton-info"></div>
                    </div>
                  ))}
              </div>
            ) : (
              <div className="admin-cards-grid">
                {/* Add new card button */}
                <div className="admin-add-card">
                  <button
                    className="admin-add-card-button"
                    onClick={handleAddCard}>
                    <span className="admin-plus-icon">+</span>
                    <span>Add New Card</span>
                  </button>
                </div>

<<<<<<< HEAD
                {/* Display cards */}
                {allCards.map((card, index) => (
                  <AdminCard
                    key={card._id}
                    card={card}
                    onEdit={handleEditCard}
                    onDelete={confirmDelete}
                    ref={
                      !debouncedSearchQuery && index === allCards.length - 1
                        ? ref
                        : null
                    }
                  />
                ))}
              </div>
            )}

            {/* Loading more indicator - only show when not searching */}
            {isFetchingNextPage && !debouncedSearchQuery && (
              <div className="admin-loading-more">Loading more cards...</div>
            )}

            {/* No more cards message - only show when not searching */}
            {!hasNextPage && allCards.length > 0 && !debouncedSearchQuery && (
              <div className="admin-loading-more">No more cards to load</div>
            )}

            {/* Search results info */}
            {debouncedSearchQuery && (
              <div className="admin-loading-more">
                {allCards.length === 0
                  ? "No cards found matching your search"
                  : `Found ${allCards.length} card${allCards.length === 1 ? "" : "s"}`}
              </div>
            )}
          </section>
=======
          {/* No more cards message */}
          {!hasNextPage && filteredCards.length > 0 && (
            <div className="admin-loading-more">No more cards to load</div>
          )}
>>>>>>> 6abde267

          {/* Add card modal */}
          <Modal isOpen={showAddModal} onClose={handleCloseModal}>
            <AdminCardForm onClose={handleCloseModal} />
          </Modal>

          {/* Edit card modal */}
          <Modal isOpen={!!editCard} onClose={handleCloseModal}>
            {editCard && (
              <EditCardForm card={editCard} onClose={handleCloseModal} />
            )}
          </Modal>

          {/* Edit loss GIF modal */}
          <Modal isOpen={!!editLossGif} onClose={handleCloseModal}>
            {editLossGif && (
              <LossGifForm lossGif={editLossGif} onClose={handleCloseModal} />
            )}
          </Modal>

          {/* Delete confirmation dialog */}
          {deleteDialog && (
            <div className="admin-delete-dialog-overlay">
              <div className="admin-delete-dialog">
                <h3>Delete Card</h3>
                <p>Delete &quot;{deleteDialog.title}&quot;?</p>
                <div className="admin-dialog-actions">
                  <button
                    className="admin-cancel-button"
                    onClick={() => setDeleteDialog(null)}
                    disabled={deleteMutation.isPending}>
                    Cancel
                  </button>
                  <button
                    className="admin-delete-confirm-button"
                    onClick={handleDelete}
                    disabled={deleteMutation.isPending}>
                    {deleteMutation.isPending ? "Deleting..." : "Delete"}
                  </button>
                </div>
              </div>
            </div>
          )}
        </div>
      </PageContainer>
    </Layout>
  );
}

export default AdminDashboard;<|MERGE_RESOLUTION|>--- conflicted
+++ resolved
@@ -49,13 +49,9 @@
   const [deleteDialog, setDeleteDialog] = useState(null);
   const [showAddModal, setShowAddModal] = useState(false);
   const [editCard, setEditCard] = useState(null);
-<<<<<<< HEAD
   const [editLossGif, setEditLossGif] = useState(null);
   const [searchQuery, setSearchQuery] = useState("");
   const [debouncedSearchQuery, setDebouncedSearchQuery] = useState("");
-=======
-  const [searchQuery, setSearchQuery] = useState("");
->>>>>>> 6abde267
   const queryClient = useQueryClient();
 
   // Debounce search query with 400ms delay
@@ -111,27 +107,10 @@
     if (inView && hasNextPage && !isFetchingNextPage && !debouncedSearchQuery) {
       fetchNextPage();
     }
-  }, [
-    inView,
-    hasNextPage,
-    isFetchingNextPage,
-    fetchNextPage,
-    debouncedSearchQuery
-  ]);
+  }, [inView, hasNextPage, isFetchingNextPage, fetchNextPage, debouncedSearchQuery]);
 
   // Get all loaded cards
   const allCards = data?.pages.flatMap((page) => page.cards) ?? [];
-
-  // Filter logic
-  const filteredCards = allCards.filter((card) => {
-    if (!searchQuery.trim()) return true;
-    const query = searchQuery.trim().toLowerCase();
-    return (
-      (card.title && card.title.toLowerCase().includes(query)) ||
-      (card.category && card.category.toLowerCase().includes(query)) ||
-      (card.year && String(card.year).includes(query))
-    );
-  });
 
   // Handle add card button
   const handleAddCard = () => {
@@ -188,31 +167,8 @@
     <Layout>
       <PageContainer>
         <div className="admin-dashboard">
-<<<<<<< HEAD
           <header className="admin-header">
             <h1>Admin Dashboard</h1>
-=======
-          {/* Modified header: flex row, title left, search right */}
-          <header className="admin-header-flex">
-            <h1 className="admin-title">Card Management</h1>
-            <div className="admin-search-bar">
-              <input
-                type="text"
-                placeholder="Search by title, category, or year"
-                value={searchQuery}
-                onChange={(e) => setSearchQuery(e.target.value)}
-                className="admin-search-input"
-              />
-              {searchQuery && (
-                <button
-                  className="admin-search-clear"
-                  onClick={handleClearSearch}
-                  aria-label="Clear search">
-                  ×
-                </button>
-              )}
-            </div>
->>>>>>> 6abde267
           </header>
 
           {/* Loss GIF Management Section */}
@@ -252,7 +208,6 @@
             )}
           </section>
 
-<<<<<<< HEAD
           {/* Card Management Section */}
           <section>
             <div className="admin-card-management-header">
@@ -289,18 +244,6 @@
                   )}
                 </div>
               </div>
-=======
-              {/* Show filtered cards */}
-              {filteredCards.map((card, index) => (
-                <AdminCard
-                  key={card._id}
-                  card={card}
-                  onEdit={handleEditCard}
-                  onDelete={confirmDelete}
-                  ref={index === filteredCards.length - 1 ? ref : null}
-                />
-              ))}
->>>>>>> 6abde267
             </div>
 
             {/* Loading skeleton for initial load */}
@@ -328,7 +271,6 @@
                   </button>
                 </div>
 
-<<<<<<< HEAD
                 {/* Display cards */}
                 {allCards.map((card, index) => (
                   <AdminCard
@@ -337,9 +279,7 @@
                     onEdit={handleEditCard}
                     onDelete={confirmDelete}
                     ref={
-                      !debouncedSearchQuery && index === allCards.length - 1
-                        ? ref
-                        : null
+                      !debouncedSearchQuery && index === allCards.length - 1 ? ref : null
                     }
                   />
                 ))}
@@ -365,12 +305,6 @@
               </div>
             )}
           </section>
-=======
-          {/* No more cards message */}
-          {!hasNextPage && filteredCards.length > 0 && (
-            <div className="admin-loading-more">No more cards to load</div>
-          )}
->>>>>>> 6abde267
 
           {/* Add card modal */}
           <Modal isOpen={showAddModal} onClose={handleCloseModal}>
